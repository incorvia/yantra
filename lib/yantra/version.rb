--- conflicted
+++ resolved
@@ -1,9 +1,5 @@
 # frozen_string_literal: true
 
 module Yantra
-<<<<<<< HEAD
-  VERSION = "1.1.1"
-=======
-  VERSION = "1.2.0"
->>>>>>> 4cecf1e5
+  VERSION = "1.2.1"
 end